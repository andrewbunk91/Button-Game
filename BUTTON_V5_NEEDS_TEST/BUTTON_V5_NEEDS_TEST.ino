// ================== BUTTON_V5.ino ==================
// Transport: ESP-NOW (station mode)
// Board: ESP32-WROOM-32
//
// Features:
// - Reads DIP (0..63) as button_id
// - Detects FFA mode when all DIP switches are ON (value == max)  <-- tweak if desired
// - On boot: sends REGISTER {button_id, ffa, mac[]}
// - On press: sends PRESS {button_id, pressed=true, press_id, mac[]}
// - Includes local press debounce
// - Receives Hub commands: LED_SET, FEEDBACK (Correct/Incorrect/AlreadyCounted/LockedOut), ALL_FLASH
// - In FFA mode: LED is ON at boot and turns OFF after first FEEDBACK; then the button locks until round end
//
// Pin map matches your current sketch:
<<<<<<< HEAD
//   BUTTON_PIN = 25 (to GND through switch, uses INPUT_PULLUP -> active-low)
=======

//   BUTTON_PIN = 25 (to GND, uses INPUT_PULLUP -> active-low)

>>>>>>> 3957652b
//   LED_PIN    = 32 (LED_ACTIVE_LOW controls polarity)
//   DIP pins   = {4,16,17,5,18,19} (switch 1..6)
//
// NOTE: The Hub must be updated to parse these new message "kinds" and fields.
// ===================================================

#include <esp_now.h>
#include <WiFi.h>
#if defined(__has_include)
#  if __has_include(<esp_wifi.h>)
#    include <esp_wifi.h>
#    define HAVE_ESP_WIFI 1
#  endif
<<<<<<< HEAD
#  if __has_include(<esp_idf_version.h>)
#    include <esp_idf_version.h>
#  endif
=======
>>>>>>> 3957652b
#endif

// ---------- LED polarity ----------
#define LED_ACTIVE_LOW false   // set true if your LED turns ON when pin is LOW
<<<<<<< HEAD
#define BUTTON_ACTIVE_LOW true   // pressed = LOW when using INPUT_PULLUP
=======
#define BUTTON_ACTIVE_LOW false  // pressed = HIGH when using INPUT_PULLDOWN
>>>>>>> 3957652b

// ---------- IO pins ----------
const int BUTTON_PIN = 25;
const int LED_PIN    = 32;

// DIP pins (bit0..bit5)
constexpr uint8_t DIP_PINS[] = {4, 16, 17, 5, 18, 19};
constexpr uint8_t DIP_COUNT = sizeof(DIP_PINS) / sizeof(DIP_PINS[0]);
constexpr bool DIP_ACTIVE_LOW = true;  // using INPUT_PULLUP -> ON = LOW
constexpr uint8_t FFA_PATTERN = (1u << DIP_COUNT) - 1;  // all switches ON

// ---------- Hub MAC (update if needed) ----------
uint8_t hubAddress[] = {0xCC, 0xDB, 0xA7, 0x2D, 0xD2, 0x48};

// ---------- Debounce ----------
const unsigned long DEBOUNCE_MS = 30;
unsigned long lastDebounceTime = 0;
const int BUTTON_PRESSED_LEVEL = BUTTON_ACTIVE_LOW ? LOW : HIGH;
const int BUTTON_IDLE_LEVEL    = BUTTON_ACTIVE_LOW ? HIGH : LOW;
int lastReading = BUTTON_IDLE_LEVEL;
int debouncedState = BUTTON_IDLE_LEVEL;

// ---------- Sequences / flash ----------
const int FLASH_COUNT = 5;
const unsigned long FLASH_ON_MS  = 200;
const unsigned long FLASH_OFF_MS = 200;

// ---------- Helpers ----------
inline void ledOn()  { digitalWrite(LED_PIN, LED_ACTIVE_LOW ? LOW  : HIGH); }
inline void ledOff() { digitalWrite(LED_PIN, LED_ACTIVE_LOW ? HIGH : LOW ); }

// ---------- Read STA MAC into array ----------
static void getStaMac(uint8_t out[6]) {
#if defined(ESP_PLATFORM) && defined(HAVE_ESP_WIFI)
  if (esp_wifi_get_mac(WIFI_IF_STA, out) == ESP_OK) {
    return;
  }
#endif
  WiFi.macAddress(out);
}

// ---------- Read DIP as 0..63 ----------
uint8_t readDip() {
  uint8_t v = 0;
  for (uint8_t i = 0; i < DIP_COUNT; i++) {
    int s = digitalRead(DIP_PINS[i]);
    if (DIP_ACTIVE_LOW) s = !s; // invert if ON=LOW
    if (s) v |= (1u << i);
  }
  return v;
}

// ---------- Button pressed edge (active-low) ----------
bool pressedEdge() {
  int reading = digitalRead(BUTTON_PIN);
  if (reading != lastReading) {
    lastDebounceTime = millis();
    lastReading = reading;
  }
  if ((millis() - lastDebounceTime) > DEBOUNCE_MS) {
    if (reading != debouncedState) {
      debouncedState = reading;
      if (debouncedState == BUTTON_PRESSED_LEVEL) return true; // just pressed
    }
  }
  return false;
}

// ===================================================
//                Wire Protocol (ESP-NOW)
// ===================================================

enum MsgKind : uint8_t {
  // Button -> Hub
  BTN_REGISTER = 1,
  BTN_PRESS    = 2,

  // Hub -> Button
  HUB_LED_SET   = 100,
  HUB_FEEDBACK  = 101,
  HUB_ALL_FLASH = 102,
};

enum FeedbackCode : uint8_t {
  FDBK_INCORRECT     = 0,
  FDBK_CORRECT       = 1,
  FDBK_ALREADYCOUNT  = 2,
  FDBK_LOCKEDOUT     = 3,
};

// Button -> Hub
typedef struct __attribute__((packed)) {
  uint8_t kind;       // BTN_REGISTER
  uint8_t button_id;  // 0..63
  bool    ffa;        // true if this device is in FFA mode (DIP pattern)
  uint8_t mac[6];     // sender STA MAC (also available in recv_info)
} btn_register_t;

typedef struct __attribute__((packed)) {
  uint8_t  kind;       // BTN_PRESS
  uint8_t  button_id;  // 0..63
  bool     pressed;    // always true on edge
  uint16_t press_id;   // increments per press
  uint8_t  mac[6];     // sender MAC for convenience
} btn_press_t;

// Hub -> Button
typedef struct __attribute__((packed)) {
  uint8_t kind;  // HUB_LED_SET
  bool    on;
} hub_led_set_t;

typedef struct __attribute__((packed)) {
  uint8_t kind;    // HUB_FEEDBACK
  uint8_t result;  // FeedbackCode
} hub_feedback_t;

typedef struct __attribute__((packed)) {
  uint8_t  kind;   // HUB_ALL_FLASH
  uint8_t  times;
  uint16_t on_ms;
  uint16_t off_ms;
} hub_all_flash_t;

// ===================================================
//                 Button State
// ===================================================
static uint8_t deviceMac[6] = {0};
static uint8_t button_id = 0;
static bool    ffa_mode = false;
static bool    locked   = false;   // ignore further presses until next round (FFA lockout)
static uint16_t press_id = 0;

// ===================================================
//                 ESP-NOW Send helper
// ===================================================
static esp_err_t sendNow(const uint8_t* mac, const void* buf, size_t len) {
  return esp_now_send(mac, (const uint8_t*)buf, len);
}

static bool sendRegister() {
  btn_register_t reg{};
  reg.kind = BTN_REGISTER;
  reg.button_id = button_id;
  reg.ffa = ffa_mode;
  memcpy(reg.mac, deviceMac, 6);
  return sendNow(hubAddress, &reg, sizeof(reg)) == ESP_OK;
}

// ===================================================
//                 Handle Hub Commands
// ===================================================
void handleHubPacket(const uint8_t* data, int len) {
  if (len < 1) return;
  uint8_t kind = data[0];

  switch (kind) {
    case HUB_LED_SET: {
      if (len < (int)sizeof(hub_led_set_t)) return;
      const hub_led_set_t* msg = (const hub_led_set_t*)data;
      if (msg->on) ledOn(); else ledOff();
      break;
    }
    case HUB_FEEDBACK: {
      if (len < (int)sizeof(hub_feedback_t)) return;
      const hub_feedback_t* msg = (const hub_feedback_t*)data;

      // Minimal UI: quick blink patterns on feedback if you want.
      // Also apply FFA lock and LED OFF on any terminal feedback.
      if (msg->result == FDBK_CORRECT) {
        // short "correct" blink (optional)
        for (int i = 0; i < 2; i++) { ledOn(); delay(80); ledOff(); delay(80); }
        // In FFA, turn LED off and lock
        if (ffa_mode) { ledOff(); locked = true; }
      } else if (msg->result == FDBK_INCORRECT) {
        // short "incorrect" blink (optional)
        for (int i = 0; i < 2; i++) { ledOn(); delay(40); ledOff(); delay(120); }
      } else if (msg->result == FDBK_ALREADYCOUNT || msg->result == FDBK_LOCKEDOUT) {
        // Ensure LED is off and lock in FFA
        if (ffa_mode) { ledOff(); locked = true; }
      }
      break;
    }
    case HUB_ALL_FLASH: {
      if (len < (int)sizeof(hub_all_flash_t)) return;
      const hub_all_flash_t* msg = (const hub_all_flash_t*)data;
      // End-of-round celebration
      for (uint8_t i = 0; i < msg->times; i++) {
        ledOn();  delay(msg->on_ms);
        ledOff(); delay(msg->off_ms);
      }
      // Round reset: clear lock; in non-FFA, LED remains under hub control.
      locked = false;
      if (ffa_mode) {
        // In FFA next round, LED should be ON until first valid press; either:
        //   - Hub will re-send LED_SET(on=true), OR
        //   - We locally turn it back on now. Choose ONE policy.
        // Here we choose local policy to honor "LED stays on until depressed".
        ledOn();
      }
      if (sendRegister()) {
        Serial.println("REGISTER re-sent (round reset)");
      } else {
        Serial.println("REGISTER send failed (round reset)");
      }
      break;
    }
    default:
      // Unknown kind -> ignore
      break;
  }
}

// ===================================================
//                 ESP-NOW callbacks
// ===================================================
#if defined(ESP_IDF_VERSION_MAJOR) && (ESP_IDF_VERSION_MAJOR >= 5)
void onDataSent(const wifi_tx_info_t *info, esp_now_send_status_t status) {
  (void)info;
  // Optional: debug
  // Serial.print("Send status: "); Serial.println(status == ESP_NOW_SEND_SUCCESS ? "OK" : "FAIL");
}
#else
void onDataSent(const uint8_t *mac_addr, esp_now_send_status_t status) {
  (void)mac_addr;
  // Optional: debug
  // Serial.print("Send status: "); Serial.println(status == ESP_NOW_SEND_SUCCESS ? "OK" : "FAIL");
}
#endif

void onDataRecv(const esp_now_recv_info_t *info, const uint8_t *incomingData, int len) {
  // Only accept from the hub (optional filter)
  if (memcmp(info->src_addr, hubAddress, 6) != 0) {
    // Unknown sender; ignore
    return;
  }
  handleHubPacket(incomingData, len);
}

// ===================================================
//                      Setup
// ===================================================
void setup() {
  Serial.begin(115200);

  pinMode(LED_PIN, OUTPUT);
  ledOff();

  pinMode(BUTTON_PIN, INPUT_PULLDOWN);
  for (uint8_t p : DIP_PINS) pinMode(p, INPUT_PULLUP);

  // Compute initial ID and FFA
  button_id = readDip();
  ffa_mode  = (button_id == FFA_PATTERN);   // <-- define FFA pattern here (all switches ON)
  Serial.print("Button ID (DIP): "); Serial.println(button_id);
  Serial.print("FFA mode: ");       Serial.println(ffa_mode ? "YES" : "NO");

  // In FFA, LED should idle ON until depressed (per spec)
  if (ffa_mode) ledOn();

  // WiFi STA & ESP-NOW
  WiFi.mode(WIFI_STA);
  getStaMac(deviceMac);

  if (esp_now_init() != ESP_OK) {
    Serial.println("ESP-NOW init failed");
    return;
  }

  esp_now_register_send_cb(onDataSent);
  esp_now_register_recv_cb(onDataRecv);

  // Add Hub as peer
  esp_now_peer_info_t peerInfo = {};
  memcpy(peerInfo.peer_addr, hubAddress, 6);
  peerInfo.channel = 0;
  peerInfo.encrypt = false;
  if (esp_now_add_peer(&peerInfo) != ESP_OK) {
    Serial.println("Failed to add hub as peer");
    return;
  }

  // Send REGISTER once
  Serial.println(sendRegister() ? "REGISTER sent" : "REGISTER send failed");
}

// ===================================================
//                       Loop
// ===================================================
void loop() {
  // Track DIP changes (optional live update)
  static uint8_t lastDip = 0xFF;
  uint8_t now = readDip();
  if (now != lastDip) {
    lastDip = now;
    button_id = now;
    bool newFFA = (button_id == FFA_PATTERN); // keep FFA rule consistent with setup
    if (newFFA != ffa_mode) {
      ffa_mode = newFFA;
      locked = false;
      if (ffa_mode) ledOn(); else ledOff();
    }
    // Optionally inform hub about changed ID/FFA by re-sending REGISTER
    if (!sendRegister()) {
      Serial.println("REGISTER send failed (DIP change)");
    }

    Serial.print("DIP changed -> ID=");
    Serial.print(button_id);
    Serial.print("  FFA=");
    Serial.println(ffa_mode ? "YES" : "NO");
  }

  // Handle button press
  if (pressedEdge()) {
    if (locked) {
      // Ignore presses while locked (FFA anti-backdoor)
      Serial.println("Press ignored (locked)");
      return;
    }

    btn_press_t msg{};
    msg.kind       = BTN_PRESS;
    msg.button_id  = button_id;
    msg.pressed    = true;
    msg.press_id   = ++press_id;
    memcpy(msg.mac, deviceMac, 6);

    esp_err_t s = sendNow(hubAddress, &msg, sizeof(msg));
    Serial.print("PRESS sent (id="); Serial.print(msg.press_id);
    Serial.println(s == ESP_OK ? ", ok)" : ", fail)");

    // In normal (sequence) mode we let the hub command LED changes.
    // In FFA, LED stays ON until hub acknowledges with FEEDBACK, then we lock.
  }
}<|MERGE_RESOLUTION|>--- conflicted
+++ resolved
@@ -4,49 +4,37 @@
 //
 // Features:
 // - Reads DIP (0..63) as button_id
-// - Detects FFA mode when all DIP switches are ON (value == max)  <-- tweak if desired
+// - Detects FFA mode when all DIP switches are ON (value == max)
 // - On boot: sends REGISTER {button_id, ffa, mac[]}
 // - On press: sends PRESS {button_id, pressed=true, press_id, mac[]}
-// - Includes local press debounce
+// - Local press debounce
 // - Receives Hub commands: LED_SET, FEEDBACK (Correct/Incorrect/AlreadyCounted/LockedOut), ALL_FLASH
-// - In FFA mode: LED is ON at boot and turns OFF after first FEEDBACK; then the button locks until round end
+// - In FFA mode: LED is ON at boot and turns OFF after first FEEDBACK; then locks until round end
 //
-// Pin map matches your current sketch:
-<<<<<<< HEAD
+// Pin map:
 //   BUTTON_PIN = 25 (to GND through switch, uses INPUT_PULLUP -> active-low)
-=======
-
-//   BUTTON_PIN = 25 (to GND, uses INPUT_PULLUP -> active-low)
-
->>>>>>> 3957652b
 //   LED_PIN    = 32 (LED_ACTIVE_LOW controls polarity)
 //   DIP pins   = {4,16,17,5,18,19} (switch 1..6)
 //
-// NOTE: The Hub must be updated to parse these new message "kinds" and fields.
+// NOTE: The Hub must parse these message kinds/fields.
 // ===================================================
 
 #include <esp_now.h>
 #include <WiFi.h>
+
 #if defined(__has_include)
 #  if __has_include(<esp_wifi.h>)
 #    include <esp_wifi.h>
 #    define HAVE_ESP_WIFI 1
 #  endif
-<<<<<<< HEAD
 #  if __has_include(<esp_idf_version.h>)
 #    include <esp_idf_version.h>
 #  endif
-=======
->>>>>>> 3957652b
 #endif
 
-// ---------- LED polarity ----------
-#define LED_ACTIVE_LOW false   // set true if your LED turns ON when pin is LOW
-<<<<<<< HEAD
+// ---------- LED/button polarity ----------
+#define LED_ACTIVE_LOW false     // set true if your LED turns ON when pin is LOW
 #define BUTTON_ACTIVE_LOW true   // pressed = LOW when using INPUT_PULLUP
-=======
-#define BUTTON_ACTIVE_LOW false  // pressed = HIGH when using INPUT_PULLDOWN
->>>>>>> 3957652b
 
 // ---------- IO pins ----------
 const int BUTTON_PIN = 25;
